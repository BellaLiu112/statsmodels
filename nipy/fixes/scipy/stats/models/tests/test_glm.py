--- conflicted
+++ resolved
@@ -143,24 +143,12 @@
         self.res2 = GaussLog_Res_R
 
     def test_null_deviance(self):
-#        assert_equal(1,0)
-#FIXME: do I overwrite?
         assert_almost_equal(self.res1.null_deviance, self.res2.null_deviance,
                     DECIMAL_least)
 
     def check_params(self, params1, params2):
         assert_almost_equal(params1, params2, DECIMAL)
-<<<<<<< HEAD
-#FIXME: resolve llf for noncanonical links and test other links?
-# need other links for the other families to see if this is a problem with all
-# note that deviance, etc. *is* correct
-# after adding the seed so randoms are always the same
-# Stata llf = 565.4302263
-# Stata AIC = -11.2486
-# Stata BIC = -446.7014  our BIC is correct
-=======
-
->>>>>>> 83bf7b7d
+
     def check_loglike(self, llf1, llf2):
         assert_almost_equal(llf1, llf2, DECIMAL_none)
 
